require 'rubydns'
require 'rubydns/system'
require 'etcd'

module Kontena
  class DnsServer
    include Kontena::Logging

    IN = Resolv::DNS::Resource::IN

<<<<<<< HEAD
    attr_reader :etcd, :interfaces

    def initialize
      @interfaces = [
          [:udp, gateway, 53],
          [:tcp, gateway, 53]
      ]
      @etcd = Etcd.client(host: gateway, port: 2379)
=======
    attr_reader :rpc_client

    ##
    # @param [WebsocketClient] client
    def client=(client)
      @rpc_client = Kontena::RpcClient.new(client, 1)
>>>>>>> b1ed0ee1
    end

    ##
    # Start DNS server
    #
    def start!
      base = self
<<<<<<< HEAD
      RubyDNS::run_server(asynchronous: true, listen: self.interfaces) do
        match(/etcd\.kontena\.local/, IN::A) do |transaction, match_data|
          transaction.respond!(base.gateway, ttl: 10)
        end
=======
      upstream = RubyDNS::Resolver.new(parse_upstream('/etc/resolv.host.conf'))
      RubyDNS::run_server(asynchronous: true, listen: INTERFACES) do
>>>>>>> b1ed0ee1
        match(/(.*)\.kontena\.local/, IN::A) do |transaction, match_data|
          result = base.resolve_address(match_data[1])
          if result && result[0]
            result.shuffle.each do |r|
              transaction.respond!(r, ttl: 5)
            end
          else
            transaction.fail!(:NXDomain)
          end
        end

        # Default DNS handler
        otherwise do |transaction|
          transaction.passthrough!(upstream)
        end
      end
    end

    ##
    # @param [String] name
    # @return [Array<String>,NilClass]
    def resolve_address(name)
      addresses = []
      match = name.match(/^(.+)-(\d+)$/)
      if match
        service_name = match[1]
        address = self.etcd.get("/kontena/dns/#{service_name}/#{name}").value rescue nil
        return [address] if address
      else
        self.etcd.get("/kontena/dns/#{name}").children.each do |node|
          addresses << node.value
        end
      end

      addresses
    rescue => exc
      nil
    end

    ##
    # @param [String] resolv_conf
    # @return [Array<Hash>]
    def parse_upstream(resolv_conf)
      nameservers = []
      if File.exists?(resolv_conf)
        nameservers = RubyDNS::System.parse_resolv_configuration(resolv_conf)
      end
      nameservers.delete(gateway)

      return RubyDNS::System.standard_connections(nameservers)
    end

<<<<<<< HEAD
    def gateway
      self.class.gateway
    end

    ##
    # @return [String, NilClass]
    def self.gateway
      if @gateway.nil?
        agent = Docker::Container.get(ENV['AGENT_NAME'] || 'kontena-agent') rescue nil
        if agent
          @gateway = agent.json['NetworkSettings']['Gateway']
        end
      end

      @gateway
=======
    ##
    # @return [String, NilClass]
    def gateway
      agent = Docker::Container.get(ENV['AGENT_NAME'] || 'kontena-agent') rescue nil
      if agent
        agent.json['NetworkSettings']['Gateway']
      end
>>>>>>> b1ed0ee1
    end
  end
end<|MERGE_RESOLUTION|>--- conflicted
+++ resolved
@@ -8,7 +8,6 @@
 
     IN = Resolv::DNS::Resource::IN
 
-<<<<<<< HEAD
     attr_reader :etcd, :interfaces
 
     def initialize
@@ -17,14 +16,6 @@
           [:tcp, gateway, 53]
       ]
       @etcd = Etcd.client(host: gateway, port: 2379)
-=======
-    attr_reader :rpc_client
-
-    ##
-    # @param [WebsocketClient] client
-    def client=(client)
-      @rpc_client = Kontena::RpcClient.new(client, 1)
->>>>>>> b1ed0ee1
     end
 
     ##
@@ -32,15 +23,11 @@
     #
     def start!
       base = self
-<<<<<<< HEAD
+      upstream = RubyDNS::Resolver.new(parse_upstream('/etc/resolv.host.conf'))
       RubyDNS::run_server(asynchronous: true, listen: self.interfaces) do
         match(/etcd\.kontena\.local/, IN::A) do |transaction, match_data|
           transaction.respond!(base.gateway, ttl: 10)
         end
-=======
-      upstream = RubyDNS::Resolver.new(parse_upstream('/etc/resolv.host.conf'))
-      RubyDNS::run_server(asynchronous: true, listen: INTERFACES) do
->>>>>>> b1ed0ee1
         match(/(.*)\.kontena\.local/, IN::A) do |transaction, match_data|
           result = base.resolve_address(match_data[1])
           if result && result[0]
@@ -93,7 +80,6 @@
       return RubyDNS::System.standard_connections(nameservers)
     end
 
-<<<<<<< HEAD
     def gateway
       self.class.gateway
     end
@@ -109,15 +95,6 @@
       end
 
       @gateway
-=======
-    ##
-    # @return [String, NilClass]
-    def gateway
-      agent = Docker::Container.get(ENV['AGENT_NAME'] || 'kontena-agent') rescue nil
-      if agent
-        agent.json['NetworkSettings']['Gateway']
-      end
->>>>>>> b1ed0ee1
     end
   end
 end