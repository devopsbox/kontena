--- conflicted
+++ resolved
@@ -74,10 +74,7 @@
       end
     when 'node'
       completion.clear
-<<<<<<< HEAD
-      sub_commands = %w(list show remove vagrant digitalocean aws)
-=======
-      sub_commands = %w(list show remove vagrant digitalocean azure)
+      sub_commands = %w(list show remove vagrant digitalocean azure aws)
       if words[1]
         completion.push(sub_commands) unless sub_commands.include?(words[1])
         completion.push helper.nodes
@@ -86,8 +83,7 @@
       end
     when 'master'
       completion.clear
-      sub_commands = %w(vagrant azure)
->>>>>>> 39128fa0
+      sub_commands = %w(vagrant azure aws)
       if words[1]
         completion.push(sub_commands) unless sub_commands.include?(words[1])
         completion.push helper.nodes
