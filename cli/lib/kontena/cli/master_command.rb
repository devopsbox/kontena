--- conflicted
+++ resolved
@@ -1,18 +1,12 @@
 require_relative 'master/vagrant_command'
-<<<<<<< HEAD
 require_relative 'master/aws_command'
-=======
 require_relative 'master/azure_command'
->>>>>>> 39128fa0
 
 class Kontena::Cli::MasterCommand < Clamp::Command
 
   subcommand "vagrant", "Vagrant specific commands", Kontena::Cli::Master::VagrantCommand
-<<<<<<< HEAD
   subcommand "aws", "AWS specific commands", Kontena::Cli::Master::AwsCommand
-=======
   subcommand "azure", "Azure specific commands", Kontena::Cli::Master::AzureCommand
->>>>>>> 39128fa0
 
   def execute
   end
