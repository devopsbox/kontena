--- conflicted
+++ resolved
@@ -3,12 +3,9 @@
 
 module Agent
   class NodeUnplugger
-<<<<<<< HEAD
     include EventStream::GridEventNotifier
-=======
     include Logging
 
->>>>>>> 3710a036
     attr_reader :node, :grid
 
     # @param [HostNode] node
@@ -27,19 +24,11 @@
 
     def update_node
       node.update_attribute(:connected, false)
-<<<<<<< HEAD
       self.trigger_grid_event(grid, 'node', 'update', HostNodeSerializer.new(node).to_hash)
-    end
-
-    def reschedule_services
-      sleep 5
-      GridScheduler.new(grid).reschedule
-=======
       deleted_at = Time.now.utc
       node.containers.unscoped.where(:container_type.ne => 'volume').each do |c|
         c.with(safe: false).set(:deleted_at => deleted_at)
       end
->>>>>>> 3710a036
     end
   end
 end